--- conflicted
+++ resolved
@@ -1,1211 +1,1196 @@
-import { AbstractMediaTable, Database, MediaTable } from './Database/Database';
-import { RepositoriesManager } from './MediaRepositories/RepositoriesManager';
-import { MediaKind, AllMediaKinds, MediaRecord, PlayableMediaRecord, createRecordsSet, RecordsSet, createRecordsMap, RecordsMap, MediaCastRecord, PersonRecord, RoleRecord, isTvEpisodeRecord, isMovieRecord, isTvSeasonRecord, isTvShowRecord, isCustomRecord } from './MediaRecord';
-import { BackgroundTask } from './BackgroundTask';
-import { MediaManager, UnicastServer } from './UnicastServer';
-import { Future } from '@pedromsilva/data-future';
-import { IMediaRepository } from './MediaRepositories/MediaRepository';
-import { CacheOptions } from './MediaScrapers/ScraperCache';
-import { SharedLogger, Logger } from 'clui-logger';
-import { MediaRecordFilter, TvMediaFilter, MediaSetFilter } from './MediaRepositories/ScanConditions';
-import { ScrapersManager } from './MediaScrapers/ScrapersManager';
-import { collect, groupingBy, first, mapping, distinct, filtering } from 'data-collectors';
-import { AsyncStream } from 'data-async-iterators';
-import { SemaphorePool } from 'data-semaphore';
-import { Knex } from 'knex';
-
-export interface MediaSyncOptions {
-    repositories : string[];
-    kinds : MediaKind[];
-    cleanMissing : boolean;
-    refetchExisting : boolean;
-    refetchIncomplete : boolean;
-    updateMoved : boolean;
-    dryRun : boolean;
-    cache : CacheOptions;
-    autoFinishTask : boolean;
-    repairMode : MediaSyncRepairMode;
-    localArtworkPreservation : ArtworkPreservationMode;
-    incomingArtworkAcceptance : ArtworkAcceptanceMode;
-    refreshRecords: {kind: MediaKind, id: string}[];
-}
-
-export class MediaSync {
-    media : MediaManager;
-
-    database : Database;
-
-    repositories : RepositoriesManager;
-
-    scrapers : ScrapersManager;
-
-    logger : Logger;
-
-    /** Prevents multiple movies/tv shows with the same person that might be updating their cast concurrently to change the same person at the same time */
-    protected castPersonLock : SemaphorePool<string> = new SemaphorePool( 1, true );
-
-    constructor ( media : MediaManager, db : Database, repositories : RepositoriesManager, scrapers : ScrapersManager, logger : SharedLogger ) {
-        this.media = media;
-        this.database = db;
-        this.repositories = repositories;
-        this.scrapers = scrapers;
-        this.logger = logger.service( 'media/sync' );
-    }
-
-    async runRecordForeigns ( table : AbstractMediaTable<any>, media : MediaRecord, snapshot : MediaSyncSnapshot ) {
-        for ( let property of Object.keys( table.foreignMediaKeys ) ) {
-            if ( media[ property ] ) {
-                const kind = table.foreignMediaKeys[ property ];
-
-                media[ property ] = await snapshot.association.get( kind ).get( media[ property ] ).promise;
-            }
-        }
-    }
-
-    /**
-     * @param task
-     * @param media
-     * @param snapshot
-     */
-    async runRecord ( context: MediaSyncContext, media : MediaRecord ) {
-        const { task, snapshot, repair, cache } = context;
-
-        // !! IMPORTANT !! This function must always, at some point, call snapshot.scanBarrier.ready();
-        snapshot.scanBarrier.increase();
-
-        const table = this.media.getTable( media.kind );
-
-        // When the touched RecordsSet contains an item, we don't need to update it on the database
-        // Instead, we just set the association and check the touched, so that the item is not wrongly removed
-        if ( snapshot.recordsToIgnore.get( media.kind ).has( media.internalId ) ) {
-            // The media object is the one generated from the database, but it has the id removed and was funneled through the repository
-            // As such, to obtain it's id we need to access the object stored in the `ignore` RecordsMap
-            const match = snapshot.recordsToIgnore.get( media.kind ).get( media.internalId );
-
-            snapshot.association.get( media.kind ).set( media.internalId, Future.resolve( match.id ) );
-
-            snapshot.touched.get( media.kind ).add( match.id );
-
-            snapshot.scanBarrier.ready();
-
-            return;
-        }
-
-        const future = new Future<string>();
-
-        // When creating a new media record, for instance, a new Tv Show, we store it on the association map.
-        // So if after that we create a new media record for, say, a season of that same Tv show, we can know it's id
-        // Since the insertion of records into the database is done concurrently, we might try to insert both the Tv show
-        // and the season at the same time. But doing that would result in an error, since we don't have the Tv show id yet
-        // That's why we store the promise even before inserting the record, so any future media that needs it, can just wait for it
-        snapshot.association.get( media.kind ).set( media.internalId, future );
-
-        // WARNING MUST BE BEFORE ANY AWAIT
-        snapshot.touched.get( media.kind ).add( media.internalId );
-
-        let match = await table.findOne( q => q.where( 'internalId', media.internalId ).where( 'repository', media.repository ) );
-
-        if ( match ) {
-            snapshot.scanBarrier.ready();
-
-            future.resolve( match.id );
-
-            await this.runRecordForeigns( table, media, snapshot );
-
-            await this.updateRecord( context, match, media, true );
-        } else {
-            const existingMatch = snapshot.getAnyExternal( media.external );
-
-            if ( existingMatch != null && snapshot.options.updateMoved ) {
-                snapshot.duplicated.push( media );
-
-                snapshot.scanBarrier.ready();
-            } else {
-                snapshot.scanBarrier.ready();
-
-                await this.runRecordForeigns( table, media, snapshot );
-
-                match = await this.createRecord( context, media );
-
-                future.resolve( match.id );
-            }
-        }
-    }
-
-    async runDuplicate ( context: MediaSyncContext, media : MediaRecord ) {
-        const { task, snapshot, repair } = context;
-
-        const table = this.media.getTable( media.kind );
-
-        await this.runRecordForeigns( table, media, snapshot );
-
-        media = await this.createRecord( context, media );
-
-        snapshot.association.get( media.kind ).get( media.internalId ).resolve( media.id );
-    }
-
-    async createRecord ( context: MediaSyncContext, media : MediaRecord ) : Promise<MediaRecord> {
-        const { task, snapshot, repair } = context;
-
-        // Create
-        if ( !snapshot.options.dryRun ) {
-            const table = this.media.getTable( media.kind );
-
-            const now = new Date();
-
-            media = await table.create( {
-                ...table.baseline,
-                ...media as any,
-                createdAt: now,
-                updatedAt: now
-            } );
-
-            await repair.onCreate( media );
-        } else {
-            media.id = media.internalId;
-        }
-
-        task.reportCreate( media, context.repository );
-
-        await this.runCast( context, media );
-
-        return media;
-    }
-
-    async updateRecord ( context: MediaSyncContext, oldRecord : MediaRecord, newRecord : MediaRecord, reportChanges : boolean = true ) {
-        const { task, snapshot, repair } = context;
-
-        const table = this.media.getTable( newRecord.kind );
-
-        newRecord = { ...newRecord };
-
-        for ( let property of Object.keys( table.foreignMediaKeys ) ) {
-            delete newRecord[ property ];
-        }
-
-        for ( let key of Object.keys( table.baseline ) ) {
-            delete newRecord[ key ];
-        }
-
-        newRecord = await this.applyArtworkPolicies( context, oldRecord, newRecord );
-
-        const changed = table.isChanged( oldRecord, newRecord );
-
-        if ( changed && !snapshot.options.dryRun ) {
-            await table.updateIfChanged( oldRecord, newRecord, { updatedAt: new Date() } );
-
-            newRecord.id = oldRecord.id;
-
-            await repair.onUpdate( oldRecord );
-        }
-
-        if ( changed && reportChanges ) {
-            const changes = table.getLocalChanges( oldRecord, newRecord );
-
-            task.reportUpdate( oldRecord, newRecord, changes );
-        }
-
-        await this.runCast( context, newRecord );
-    }
-
-    async moveRecord ( context: MediaSyncContext, oldRecord : MediaRecord, newRecord : MediaRecord ) {
-        await this.updateRecord( context, oldRecord, newRecord, false );
-
-        context.task.reportMove( oldRecord, newRecord );
-    }
-
-    async deleteRecord ( context: MediaSyncContext, record : MediaRecord ) {
-        const { task, snapshot, repair } = context;
-
-        if ( !snapshot.options.dryRun ) {
-            const table = this.media.getTable( record.kind );
-
-            await repair.onRemove( record );
-
-            await table.delete( record.id );
-        }
-
-        task.reportRemove( record );
-    }
-
-    async runCast<R extends MediaRecord> ( context: MediaSyncContext, media : R ) {
-        const { task, cache } = context;
-
-        const dryRun = context.snapshot.options.dryRun;
-
-        let existingPeopleCount = 0;
-
-        let createdPeopleCount = 0;
-
-        const peopleTable = this.database.tables.people;
-
-        const table = this.media.getTable( media.kind );
-
-        if ( !media.scraper ) {
-            task.reportError( media.kind, `Has no scraper defined. Could not get cast.`, media );
-
-            return;
-        }
-
-        if ( !this.scrapers.hasKeyed( media.scraper ) ) {
-            task.reportError( media.kind, `Could not find scraper "${ media.scraper }". Could not get cast.`, media );
-
-            return;
-        }
-
-        // We get the scraper media record associated with our local `media` record (using the external object)
-        // We do this so we can then get the record's internal scraper id to get the cast
-        // NOTE: We cannot use the `media.internalId` value, because that is the repository's internal ID, not the scraper.
-        const scraperMedia = await this.scrapers.getMediaExternal( media.scraper, media.kind, media.external, {}, cache );
-
-        if ( !scraperMedia ) {
-            task.reportError( media.kind, `No external media found for ${ JSON.stringify( media.external ) }. Could not get cast.`, media );
-
-            return;
-        }
-
-        // A list of RoleRecord from the scraper
-        const newRoles : RoleRecord[] = await this.scrapers.getMediaCast( media.scraper, media.kind, scraperMedia.id, {}, cache );
-
-        // A map associating the internal id (meaning, the id from the scraper)
-        // and the existing person record in the local database
-        // The role that associates the person and the media is accessible
-        // via the `.cast` property on each PersonRecord
-        const existingRoles : Map<string, PersonRecord> = collect(
-            await table.relations.cast.load( media ),
-            filtering( role => role.cast.scraper == media.scraper,
-                groupingBy( role => role.cast.internalId, first() ) )
-        );
-
-        // This will contain the internalIds of the new roles that don't
-        // have anyone on the database associated with them for this media record
-        const newPeopleRolesId = newRoles.map( role => role.internalId ).filter( id => id && !existingRoles.has( id ) );
-
-        // And we will search OTHER media records for the same person and see what we find
-<<<<<<< HEAD
-        const newPeopleRoles : MediaCastRecord[] = collect( 
-            await this.database.tables.mediaCast.find( q => q.whereIn( 'internalId', newPeopleRolesId ).where( 'scraper', media.scraper ) ), 
-            // TODO SQL personId != null needed?
-=======
-        const newPeopleRoles : MediaCastRecord[] = collect(
-            await this.database.tables.mediaCast.findAll( newPeopleRolesId, { index: 'internalId' } ),
->>>>>>> ddfb61ff
-            filtering( p => p.personId != null && p.scraper == media.scraper, distinct( p => p.internalId ) )
-        );
-
-        // Load the people related to those records
-        await this.database.tables.mediaCast.relations.person.applyAll( newPeopleRoles );
-
-        const newPeople = collect(
-            newPeopleRoles,
-            filtering( role => role.person != null, groupingBy( role => role.internalId, mapping( person => ( {
-                ...person.person,
-                cast: person
-            } ), first<PersonRecord>() ) ) )
-        );
-
-        // We will iterate over the new roles we found to check if they are already present
-        // on the database or if they are new.
-        // When we find one that is already in  the database, we remove it so that in the end
-        // we can check which ones are stale (exist in the local database but not in scraper anymore)
-        await new AsyncStream( newRoles ).parallel( async role => {
-            await this.castPersonLock.acquire( role.internalId );
-
-            try {
-                let person : PersonRecord = null;
-
-                const matchRole = existingRoles.get( role.internalId );
-
-                if ( matchRole != null ) {
-                    existingRoles.delete( role.internalId );
-
-                    person = matchRole;
-                }
-
-                // Just because there was no match found for this person on the database
-                // as being part of the cast, the person's record might already exist
-                // (associated to other media records) and as such we should reuse it
-                if ( person == null ) {
-                    person = newPeople.get( role.internalId );
-                }
-
-                if ( person != null ) {
-                    if ( !dryRun ) {
-                        person = await peopleTable.updateIfChanged( person, {
-                            name: role.name,
-                            biography: role.biography || person.biography,
-                            birthday: role.birthday || person.birthday,
-                            deathday: role.deathday || person.deathday,
-                            naturalFrom: role.naturalFrom || person.naturalFrom,
-                            art: role.art || person.art
-                        }, null );
-                    }
-
-                    existingPeopleCount++;
-                } else {
-                    person = {
-                        art: role.art,
-                        biography: role.biography,
-                        birthday: role.birthday,
-                        deathday: role.deathday,
-                        name: role.name,
-                        naturalFrom: role.naturalFrom
-                    };
-
-                    if ( !dryRun ) {
-                        person = await peopleTable.create( person );
-                    }
-
-                    createdPeopleCount++;
-                }
-
-                const cast : Partial<MediaCastRecord> = {
-                    internalId: role.internalId,
-                    external: {},
-                    mediaId: media.id,
-                    mediaKind: media.kind,
-                    order: role.order,
-                    appearences: role.appearances,
-                    role: role.role,
-                    scraper: media.scraper,
-                    personId: person.id,
-                };
-
-                if ( !dryRun ) {
-                    if ( matchRole != null ) {
-                        await this.database.tables.mediaCast.updateIfChanged( matchRole.cast, cast, {
-                            updatedAt: new Date()
-                        } );
-                    } else {
-                        await this.database.tables.mediaCast.create( {
-                            ...cast as any,
-                            updatedAt: new Date(),
-                            createdAt: new Date(),
-                        } );
-                    }
-                }
-            } finally {
-                this.castPersonLock.release( role.internalId );
-            }
-        }, 100 ).last();
-
-        // When updating the roles in the loop above, we remove from the `existingRoles` map
-        // all roles that already exist in the database. As such, whatever is left is stale data that
-        // has been removed from the remote database and as such we should sync that up
-        // by removing them in our database as well
-        const toBeRemovedIds = Array.from( existingRoles.values() ).map( person => person.cast.id );
-
-        // NOTE: There may also exist some roles associated with this media record, but from a different scraper
-        // (might happen after an existing repository changes scrapers, for example). In such cases, these casts
-        // will not be included in the existingRoles, but we also want them to be removed, so we add them here
-        // toBeRemovedIds.
-        toBeRemovedIds.push( ...collect(
-            await table.relations.cast.load( media ),
-            filtering( person => person.cast.scraper != media.scraper, mapping( person => person.cast.id ) )
-        ) );
-
-        const deletedCastCount = await this.database.tables.mediaCast.deleteKeys( toBeRemovedIds );
-
-        return { createdPeopleCount, existingPeopleCount, deletedCastCount };
-    }
-
-    /**
-     * Applies the settings given by the user regarding local artwork
-     * preservation and incoming artwork acceptance for the new record.
-     *
-     * @param context The Media Sync Context object
-     * @param oldRecord The local record that already exists in the Database
-     * @param newRecord The incoming record recently scraped
-     * @returns A shallow clone of newRecord with the artwork replaced appropriately
-     */
-    async applyArtworkPolicies ( context : MediaSyncContext, oldRecord : MediaRecord, newRecord : MediaRecord ) : Promise<MediaRecord> {
-        const preservationMode = context.snapshot.options.localArtworkPreservation;
-        const acceptanceMode = context.snapshot.options.incomingArtworkAcceptance;
-
-        const artKey = 'art' as const;
-
-        const localArt = oldRecord[ artKey ];
-        const incomingArt = newRecord[ artKey ];
-
-        // Create a shallow clone of the newRecord
-        const finalRecord = {
-            art: {},
-            ...newRecord
-        };
-
-        if ( preservationMode == ArtworkPreservationMode.Keep ) {
-            if ( artKey in oldRecord ) {
-                finalRecord[ artKey ] = oldRecord[ artKey ];
-            } else {
-                delete finalRecord[ artKey ];
-            }
-        } else {
-            // If the preservation mode is not Keep, then it is one of the Discard modes
-
-            // Create a distinct set with all the artwork keys from both the old
-            // record and the new one
-            const keys = new Set( [
-                ...Object.keys( localArt || {} ),
-                ...Object.keys( incomingArt || {} )
-            ] );
-
-            for ( const subKey of keys ) {
-                // Default is to preserve, here we check if it is discard
-                let preserveLocal = true;
-                // Always convert undefineds to nulls
-                const oldValue = localArt[ subKey ] ?? null;
-
-                // Artwork keys that are not strings or null, are always preserved
-                if ( oldValue == null || typeof oldValue === 'string' ) {
-                    if ( preservationMode === ArtworkPreservationMode.DiscardIfEmpty ) {
-                        // Discard (not preserve) if empty (null)
-                        if ( oldValue == null ) {
-                            preserveLocal = false;
-                        }
-                    } else if ( preservationMode === ArtworkPreservationMode.DiscardIfInvalid ) {
-                        // Discard (not preserve) if empty (null) or invalid
-                        if ( oldValue == null || !await isArtworkValid( oldValue ) ) {
-                            preserveLocal = false;
-                        }
-                    }
-                }
-
-
-                // Default is to reject, here we check if it is to accept
-                let acceptIncoming = false;
-                // Always convert undefineds to nulls
-                const newValue = incomingArt[ subKey ] ?? null;
-
-                // Only accept values that are null or string
-                if ( newValue == null || typeof newValue === 'string' ) {
-                    if ( acceptanceMode === ArtworkAcceptanceMode.Always ) {
-                        acceptIncoming = true;
-                    } else if ( acceptanceMode === ArtworkAcceptanceMode.WhenNotEmpty ) {
-                        if ( newValue != null ) {
-                            acceptIncoming = true;
-                        }
-                    } else if ( acceptanceMode === ArtworkAcceptanceMode.WhenNotInvalid ) {
-                        if ( newValue != null && await isArtworkValid( newValue ) ) {
-                            acceptIncoming = true;
-                        }
-                    }
-                }
-
-                // Apply the decision table
-                //   -  preserve &&  accept = oldValue
-                //   -  preserve && !accept = oldValue
-                //   - !preserve && !accept = null
-                //   - !preserve &&  accept = newValue
-                if ( preserveLocal ) {
-                    finalRecord[ artKey ][ subKey ] = oldValue;
-                } else if ( acceptIncoming ) {
-                    finalRecord[ artKey ][ subKey ] = newValue;
-                } else {
-                    finalRecord[ artKey ][ subKey ] = null;
-                }
-            }
-        }
-
-        return finalRecord;
-    }
-
-    async findRepositoryRecordsMap ( repository : IMediaRepository ) : Promise<RecordsMap<MediaRecord>> {
-        const recordsSet = createRecordsMap<MediaRecord>();
-
-        for ( let [ kind, set ] of recordsSet ) {
-            const table = this.media.getTable( kind );
-
-            if ( table ) {
-<<<<<<< HEAD
-                const allRecords = table.findStream( query => query.where( { repository: repository.name } ) );
-                
-=======
-                const allRecords = table.findStream( query => query.filter( { repository: repository.name } ) );
-
->>>>>>> ddfb61ff
-                for await ( let record of allRecords ) {
-                    set.set( record.internalId, record );
-                }
-            }
-        }
-
-        return recordsSet;
-    }
-
-    async findIncompleteRecords ( repository : IMediaRepository ) : Promise<MediaRecordFilter[]> {
-        const episodes = await this.database.tables.episodes.findStream( query => query.where( { repository: repository.name } ) )
-            .filter( ep => ep.art.thumbnail == null || ep.plot == null || !ep.external )
-            .toArray();
-
-        const seasons = await this.database.tables.seasons.findStream( query => query.where( { repository: repository.name } ) )
-            .filter( se => se.art.poster == null )
-            .toArray();
-
-        return [ await MediaSetFilter.list( [...episodes, ...seasons], this.media ) ];
-    }
-
-    async run ( task : MediaSyncTask = null, options : Partial<MediaSyncOptions> = {} ) : Promise<void> {
-        task = task || new MediaSyncTask();
-
-        task.setStateStart();
-
-        options = { ...options };
-
-        if ( !( 'repositories' in options ) ) options.repositories = Array.from( this.repositories.keys() );
-
-        if ( !( 'kinds' in options ) ) options.kinds = AllMediaKinds;
-
-        task.addTotal( options.cleanMissing ? 2 : 1 );
-
-        const repair = new MediaPostSyncRepair( this.database, options.repairMode ?? MediaSyncRepairMode.OnlyChanged );
-
-        // Media Record Conditions that are shared by all the repositories
-        let globalConditions: MediaRecordFilter[] = [];
-
-        if ( options.refreshRecords != null ) {
-            // Convert the array of objects {kind, id} into the array of tuples [kind, id]
-            const refs = options.refreshRecords.map( ( { kind, id } ) => [ kind, id ] as const );
-
-            // Convert the array of tuples into an array of MediaRecords, by fetching them from the database
-            const records = await this.media.getAll( refs );
-
-            // Finally create a MediaRecordFilter from the list of records
-            globalConditions.push( await MediaSetFilter.list( records, this.media ) );
-        }
-
-        for ( let repositoryName of options.repositories ) {
-            const repository = this.repositories.get( repositoryName );
-
-            let updating : Promise<void>[] = [];
-
-            if ( repository.indexable ) {
-                const snapshot = await MediaSyncSnapshot.from( this.media, options, repository.name );
-
-                const context: MediaSyncContext = {
-                    repository, task, snapshot, repair, cache: options.cache || {}
-                };
-
-                // Allows setting up special conditions for refreshing particular media records
-                const conditions : MediaRecordFilter[] = [];
-
-                if ( options.refetchIncomplete ) {
-                    conditions.push( ...await this.findIncompleteRecords( repository ) );
-                }
-
-                if ( globalConditions.length > 0 ) {
-                    conditions.push( ...globalConditions );
-                }
-
-                snapshot.scanBarrier.freeze();
-
-                task.reportsLogger = this.logger.service( repository.name )
-
-                const recordsStream = repository.scan( options.kinds, snapshot, conditions, options.cache || {}, task );
-
-                for await ( let media of AsyncStream.from( recordsStream ).observe( { onError: err => this.logger.error( err + '\n' + err.stack ) } ).dropErrors() ) {
-                    task.addTotal( 1 );
-
-                    media = { ...media };
-
-                    media.internalId = media.id;
-                    delete media.id;
-
-                    media.repository = repositoryName;
-
-                    updating.push(
-                        task.do(
-                            this.runRecord( context, media ),
-                        1 )
-                    );
-                }
-
-                snapshot.scanBarrier.unfreeze();
-
-                await snapshot.scanBarrier.block();
-
-                if ( options.cleanMissing || options.updateMoved ) {
-                    const deleting : Promise<void>[] = [];
-                    const moving : Promise<void>[] = [];
-
-                    // Mark any media mean to be ignored as touched
-                    if ( repository.ignoreUnreachableMedia ) {
-                        for ( let [ record, touched ] of snapshot.recordsIter() ) {
-                            if ( touched ) continue;
-
-                            if ( !await repository.isMediaReachable( record ) ) {
-                                // Mark this media as touched
-                                snapshot.touched.get( record.kind ).add( record.id );
-                            }
-                        }
-
-                        // If an episode or season were touched, make sure their parent entities
-                        // (season and show, respectively) are also marked as touched so they are
-                        // not removed
-                        for ( let [ record, touched ] of snapshot.recordsIter( [ MediaKind.TvEpisode, MediaKind.TvSeason ] ) ) {
-                            if ( !touched ) continue;
-
-                            if ( isTvEpisodeRecord( record ) ) {
-                                snapshot.touched.get( MediaKind.TvSeason ).add( record.tvSeasonId );
-                            }
-
-                            if ( isTvSeasonRecord( record ) ) {
-                                snapshot.touched.get( MediaKind.TvShow ).add( record.tvShowId );
-                            }
-                        }
-                    }
-
-                    // We must iterate over the records loaded into memory before the sync started
-                    // because we're not awaiting for all records to be stored inside, since
-                    // we need to check if they are to be removed first (to allow updateMoved)
-                    for ( let [ record, touched ] of snapshot.recordsIter() ) {
-                        if ( touched ) continue;
-
-                        task.addTotal( 1 );
-
-                        const duplicate = snapshot.popDuplicated( record );
-
-                        if ( options.updateMoved && duplicate != null ) {
-                            snapshot.association.get( record.kind ).get( duplicate.internalId ).resolve( record.id );
-
-                            moving.push( task.do( this.moveRecord( context, record, duplicate ), 1 ) );
-                        } else if ( options.cleanMissing ) {
-                            deleting.push( task.do( this.deleteRecord( context, record ), 1 ) );
-                        }
-                    }
-
-                    for ( let record of snapshot.duplicated ) {
-                        updating.push(
-                            task.do(
-                                this.runDuplicate( context, record ),
-                            1 )
-                        );
-                    }
-
-                    await task.do( Promise.all( updating ), 1 );
-
-                    await task.do( Promise.all( deleting ), 1 );
-
-                    await task.do( Promise.all( moving ), 1 );
-                }
-            }
-        }
-
-        if ( options.autoFinishTask ?? true ) {
-            task.setStateFinish();
-        }
-    }
-}
-
-export interface MediaSyncContext {
-    repository: IMediaRepository;
-    task: MediaSyncTask;
-    snapshot: MediaSyncSnapshot;
-    cache: CacheOptions;
-    repair: MediaPostSyncRepair;
-}
-
-export class MediaSyncSnapshot {
-    public repository : string;
-
-    public options : Partial<MediaSyncOptions>;
-
-    public scanBarrier : Barrier;
-
-    public records : RecordsMap<MediaRecord>;
-
-    /**
-     *
-     */
-    public association : RecordsMap<Future<string>>;
-
-    /**
-     * A set of all records that were found during the synchronization process (indexed by the tuple (MediaKing, Id))
-     */
-    public touched : RecordsSet;
-
-    /**
-     * When the `options.refetchExisting` option is set to false, media records that are already on the database are not scraped
-     * But for that it is necessary to know which records exist in the database
-     * So instead of querying the database each time for each record found, we'll just store all of them in this Records Map
-     * When the `options.refetchExisting``is true, we just provide an empty Record Map, so that all records are refetched
-     */
-    public recordsToIgnore : RecordsMap<MediaRecord>;
-
-    /**
-     * When a new media record is found that represents the same media (same external keys) as some other
-     * media record already stored in the database, the new record is not saved immediately.
-     * Instead, it is temporarily saved in this array. Then, if before the sync process ends, a matching
-     * media record (same external keys) is found to have been deleted, instead of removing that record from
-     * the database, and creating a new one, a replacement happens.
-     *
-     * A replacement refers to the act of keeping the unique ID that identifies that media record, as well as
-     * any relations it might have, while updating other info (such as the sources of the media record) with
-     * the data from the new media record.
-     *
-     * Obviously, any new duplicated media records that don't have any matching deleted records, are inserted
-     * as regular new media records into the database.
-     */
-    public duplicated : MediaRecord[];
-
-    /**
-     * This variable will hold all media records stored in the database, indexed by their external keys.
-     */
-    public externals : Map<string, Map<string, MediaRecord[]>> = new Map();
-
-    public constructor ( options : Partial<MediaSyncOptions>, repository : string ) {
-        this.options = options;
-        this.repository = repository;
-    }
-
-    protected static async createRecordsMap ( media : MediaManager, repository : string ) {
-        const recordsSet = createRecordsMap<MediaRecord>();
-
-        for ( let [ kind, set ] of recordsSet ) {
-            const table = media.getTable( kind );
-
-            if ( table ) {
-<<<<<<< HEAD
-                const allRecords = table.findStream( query => query.where( { repository: repository } ) );
-                
-=======
-                const allRecords = table.findStream( query => query.filter( { repository: repository } ) );
-
->>>>>>> ddfb61ff
-                for await ( let record of allRecords ) {
-                    set.set( record.internalId, record );
-                }
-            }
-        }
-
-        return recordsSet;
-    }
-
-
-    public addExternal ( type : string, id : string, media : MediaRecord ) {
-        let dictionary = this.externals.get( type );
-
-        if ( dictionary == null ) {
-            dictionary = new Map();
-
-            this.externals.set( type, dictionary );
-        }
-
-        const array = dictionary.get( id );
-
-        if ( array == null ) {
-            dictionary.set( id, [ media ] );
-        } else {
-            array.push( media );
-        }
-    }
-
-    public hasExternal ( type : string, id : string ) : boolean {
-        const dictionary = this.externals.get( type );
-
-        if ( dictionary == null ) {
-            return false;
-        }
-
-        const array = dictionary.get( id );
-
-        return array != null && array.length > 0;
-    }
-
-    public getExternal ( type : string, id : string ) : MediaRecord[] {
-        const dictionary = this.externals.get( type );
-
-        if ( dictionary == null ) {
-            return null;
-        }
-
-        return dictionary.get( id );
-    }
-
-    public addAllExternal ( external : any, record : MediaRecord ) {
-        for ( let key of Object.keys( external || {} ) ) {
-            if ( external[ key ] ) {
-                this.addExternal( key, external[ key ], record );
-            }
-        }
-    }
-
-    public getAnyExternal ( external : any ) : MediaRecord {
-        for ( let key of Object.keys( external || {} ) ) {
-            const records = this.getExternal( key, external[ key ] );
-
-            if ( records && records.length > 0 ) {
-                return records[ 0 ];
-            }
-        }
-    }
-
-    public deleteExternalRecord ( record : MediaRecord ) {
-        for ( let key of Object.keys( record.external || {} ) ) {
-            if ( record[ key ] != null ) {
-                const dictionary = this.externals.get( key );
-
-                if ( dictionary != null ) {
-                    let matched = dictionary.get( record.external[ key ] );
-
-                    if ( matched != null ) {
-                        if ( matched.length == 1 && matched[ 0 ].id == record.id ) {
-                            dictionary.delete( record.external[ key ] );
-                        } else if ( matched.length > 1 ) {
-                            matched = matched.filter( r => r.id != record.id );
-
-                            if ( matched.length == 0 ) {
-                                dictionary.delete( record.external[ key ] );
-                            } else {
-                                dictionary.set( record.external[ key ], matched );
-                            }
-                        }
-                    }
-                }
-            }
-        }
-    }
-
-    public popDuplicated ( record : MediaRecord ) : MediaRecord {
-        const ext = record.external || {};
-
-        const extKeys = Object.keys( ext ).filter( key => ext[ key ] != null );
-
-        let index = this.duplicated.findIndex( dup => dup.kind == record.kind && extKeys.some( key => ext[ key ] == dup.external[ key ] ) );
-
-        if ( index >= 0 ) {
-            return this.duplicated.splice( index, 1 )[ 0 ];
-        }
-
-        return null;
-    }
-
-    public * recordsIter ( kinds : MediaKind[] = null ) : IterableIterator<[MediaRecord, boolean]> {
-        if ( kinds === null ) {
-            kinds = Array.from( this.records.keys() );
-        }
-
-        for ( let kind of kinds ) {
-            if ( !this.records.has( kind ) ) continue;
-
-            for ( let record of this.records.get( kind ).values() ) {
-                yield [ record, this.touched.get( kind ).has( record.id ) ];
-            }
-        }
-    }
-
-    public static async from ( media : MediaManager, options : Partial<MediaSyncOptions>, repository : string ) : Promise<MediaSyncSnapshot> {
-        const snapshot = new MediaSyncSnapshot( options, repository );
-
-        snapshot.scanBarrier = new Barrier();
-
-        snapshot.records = await MediaSyncSnapshot.createRecordsMap( media, repository );
-
-        snapshot.recordsToIgnore = options.refetchExisting
-            ? createRecordsMap()
-            : snapshot.records;
-
-        snapshot.association = createRecordsMap<Future<string>>();
-
-        snapshot.touched = createRecordsSet();
-
-        snapshot.duplicated = [];
-
-        for ( let map of snapshot.records.values() ) {
-            for ( let record of map.values() ) {
-                snapshot.addAllExternal( record.external, record );
-            }
-        }
-
-        return snapshot;
-    }
-}
-
-export class Barrier {
-    protected _readyCount : number = 0;
-
-    protected _totalCount : number = 0;
-
-    protected future : Future<void> = new Future();
-
-    public froozen : boolean = false;
-
-    public get readyCount () {
-        return this._readyCount;
-    }
-
-    public get totalCount () {
-        return this._totalCount;
-    }
-
-    protected flush () {
-        if ( !this.froozen && this._totalCount <= this._readyCount ) {
-            this.future.resolve();
-        }
-    }
-
-    public block () {
-        return this.future.promise;
-    }
-
-    public ready () {
-        this._readyCount++;
-
-        this.flush();
-    }
-
-    public increase () {
-        this._totalCount++;
-
-        this.flush();
-    }
-
-    public freeze () {
-        this.froozen = true;
-    }
-
-    public unfreeze () {
-        this.froozen = false;
-
-        this.flush();
-    }
-}
-
-export class MediaSyncTask extends BackgroundTask {
-    reports : MediaSyncReportConfigurable[] = [];
-
-    statusMessage : string;
-
-    reportsLogger : Logger;
-
-    public recordToString ( record : MediaRecord ) : string {
-        if ( record == null ) {
-            return '<none>';
-        }
-
-        if ( isTvEpisodeRecord( record ) ) {
-            return record.title + ' ' + ( record as PlayableMediaRecord ).sources[ 0 ].id;
-        } else if ( isMovieRecord( record ) ) {
-            return `${ record.title } (${ record.year }) ${ record.sources[ 0 ].id }`;
-        } else {
-            return record.title;
-        }
-    }
-
-    reportError ( kind : MediaKind, label : string, media : MediaRecord = null, file : string = null ) {
-        this.reports.push( { type: 'error', kind, label, media, file, new: true } );
-
-        if ( this.reportsLogger != null ) {
-            this.reportsLogger.error( `[${ kind } ${this.recordToString( media )}] ${ label }` );
-        }
-    }
-
-    reportCreate ( record : MediaRecord, repository: IMediaRepository ) {
-        const userConfig: MediaSyncConfiguration = {
-            repository: repository.name,
-            // TODO
-            key: null,
-        };
-
-        this.reports.push( { type: 'create', record, userConfig } );
-
-        if ( this.reportsLogger != null ) {
-            this.reportsLogger.info( 'CREATE ' + this.recordToString( record ) );
-        }
-    }
-
-    reportUpdate ( oldRecord : MediaRecord, newRecord : MediaRecord, changes : any ) {
-        this.reports.push( { type: 'update', oldRecord, newRecord, changes } );
-
-        if ( this.reportsLogger != null ) {
-            // this.reportsLogger.info( 'UPDATE ' + oldRecord.id + ' ' + this.recordToString( newRecord ) + ' ' + JSON.stringify( changes ) );
-        }
-    }
-
-    reportMove ( oldRecord : MediaRecord, newRecord : MediaRecord ) {
-        this.reports.push( { type: 'move', oldRecord, newRecord } );
-
-        if ( this.reportsLogger != null ) {
-            this.reportsLogger.info( 'MOVE ' + oldRecord.id + ' ' + this.recordToString( oldRecord ) + ' ' + newRecord.id + ' ' + this.recordToString( newRecord ) );
-        }
-    }
-
-    reportRemove ( record : MediaRecord ) {
-        this.reports.push( { type: 'remove', record } );
-
-        if ( this.reportsLogger != null ) {
-            this.reportsLogger.info( 'DELETE ' + record.id + ' ' + this.recordToString( record ) );
-        }
-    }
-
-    toJSON ( filter ?: { reportsIndex?: number } ) {
-        let reports = this.reports;
-
-        if ( filter?.reportsIndex != null ) {
-            if ( +filter.reportsIndex < reports.length ) {
-                reports = reports.slice( +filter.reportsIndex );
-            } else {
-                reports = [];
-            }
-        }
-
-        return { ...super.toJSON( filter ), statusMessage: this.statusMessage, reports: reports };
-    }
-}
-
-export enum ArtworkPreservationMode {
-    // Always discard the artwork
-    Discard = 0,
-    // Discard the artwork only if it is empty
-    DiscardIfEmpty = 1,
-    // Update the existing artwork only if it is either missing or is invalid
-    // (the file is corrupted, for example)
-    DiscardIfInvalid = 2,
-    // Do not touch the artwork fields
-    Keep = 3,
-}
-
-export enum ArtworkAcceptanceMode {
-    // Always accept the artwork
-    Always = 0,
-    // Only accept the artwork if it is not empty
-    WhenNotEmpty = 1,
-    // Only accept the artwork if it is not empty or invalid
-    WhenNotInvalid = 2,
-    // Always reject the artwork
-    Never = 3,
-}
-
-export type MediaSyncConfiguration = {
-    repository: string;
-    key: unknown;
-    data?: unknown;
-}
-
-export type MediaSyncReport =
-      { type: 'error', kind : MediaKind, label : string, file ?: string, media ?: MediaRecord, new : boolean }
-    | { type: 'create', record : MediaRecord }
-    | { type: 'update', oldRecord : MediaRecord, newRecord : MediaRecord, changes : any }
-    | { type: 'move', oldRecord : MediaRecord, newRecord : MediaRecord }
-    | { type: 'remove', record : MediaRecord };
-
-export type MediaSyncReportConfigurable = MediaSyncReport & {
-    userConfig?: MediaSyncConfiguration
-};
-
-export enum MediaSyncRepairMode {
-    // Does not run repair after syncing media
-    Disabled = 0,
-    // Run repair only on the rows affected by the changes executed during sync
-    OnlyChanged = 1,
-    // Run full database repair
-    Full = 2,
-}
-
-export class MediaPostSyncRepair {
-    public database : Database;
-
-    public repairMode: MediaSyncRepairMode;
-
-    /// The id of all the shows who were changed (directly, or indirectly, through
-    /// their seasons and episodes) during the sync process
-    public touchedShows: Set<string> = new Set();
-
-    /// The ids of all the movies that were changed during the sync process
-    public touchedMovies: Set<string> = new Set();
-
-    /// The ids of all the custom media that were changed during the sync process
-    public touchedCustom: Set<string> = new Set();
-
-    /// If the collections should be repaired. Usually is only needed when a media record
-    /// is removed
-    public touchedCollections: boolean = false;
-
-    /// A cached map between a season's ID and the show's ID, to avoid redundant calls
-    /// to the database
-    protected tvSeasonShowIds: Map<string, string> = new Map();
-
-    protected tvSeasonShowLock: SemaphorePool<string> = new SemaphorePool( 1, true );
-
-    public constructor ( database: Database, repairMode: MediaSyncRepairMode = MediaSyncRepairMode.OnlyChanged ) {
-        this.database = database;
-        this.repairMode = repairMode;
-    }
-
-    protected async getTvShowIdForTvSeason ( tvSeasonId: string ) {
-        if ( this.tvSeasonShowIds.has( tvSeasonId ) ) {
-            return this.tvSeasonShowIds.get( tvSeasonId );
-        }
-
-        const release = await this.tvSeasonShowLock.acquire( tvSeasonId );
-
-        try {
-            const season = await this.database.tables.seasons.get( tvSeasonId );
-
-            this.tvSeasonShowIds.set( tvSeasonId, season.tvShowId );
-
-            return season.tvShowId;
-        } finally {
-            release();
-        }
-    }
-
-    public async onCreate ( record: MediaRecord ) {
-        if ( isMovieRecord( record ) ) {
-            this.touchedMovies.add( record.id );
-        } else if ( isCustomRecord( record ) ) {
-            this.touchedCustom.add( record.id );
-        } else if ( isTvShowRecord( record ) ) {
-            this.touchedShows.add( record.id );
-        } else if ( isTvSeasonRecord( record ) ) {
-            if ( !this.tvSeasonShowIds.has( record.id ) ) {
-                this.tvSeasonShowIds.set( record.id, record.tvShowId );
-            }
-
-            this.touchedShows.add( record.tvShowId );
-        } else if ( isTvEpisodeRecord( record ) ) {
-            this.touchedShows.add( await this.getTvShowIdForTvSeason( record.tvSeasonId ) );
-        }
-    }
-
-    public onUpdate ( record: MediaRecord ) {
-        return this.onCreate( record );
-    }
-
-    public onRemove ( _record: MediaRecord ) {
-        this.touchedCollections = true;
-    }
-
-    public async run () {
-        if ( this.repairMode === MediaSyncRepairMode.Disabled ) return;
-
-        if ( this.repairMode === MediaSyncRepairMode.Full ) {
-            await this.database.repair();
-        } else if ( this.repairMode === MediaSyncRepairMode.OnlyChanged ) {
-            await this.database.tables.movies.repair( Array.from( this.touchedMovies ) );
-
-            await this.database.tables.shows.repair( Array.from( this.touchedShows ) );
-
-            await this.database.tables.custom.repair( Array.from( this.touchedCustom ) );
-
-            if ( this.touchedCollections ) {
-                this.database.tables.collections.repair();
-
-                this.database.tables.collectionsMedia.repair();
-            }
-
-            await this.database.tables.people.repair();
-
-            await this.database.tables.mediaCast.repair();
-        }
-    }
-}
-
-/**
- * TODO: Implement actual validation to verify if the artwork is valid: if it is
- * reachable and the data is not corrupt
- * @param artwork The address (local file or http) to validate
- * @returns
- */
-export async function isArtworkValid ( artwork: string ) {
-    return true;
-}
+import { AbstractMediaTable, Database, MediaTable } from './Database/Database';
+import { RepositoriesManager } from './MediaRepositories/RepositoriesManager';
+import { MediaKind, AllMediaKinds, MediaRecord, PlayableMediaRecord, createRecordsSet, RecordsSet, createRecordsMap, RecordsMap, MediaCastRecord, PersonRecord, RoleRecord, isTvEpisodeRecord, isMovieRecord, isTvSeasonRecord, isTvShowRecord, isCustomRecord } from './MediaRecord';
+import { BackgroundTask } from './BackgroundTask';
+import { MediaManager, UnicastServer } from './UnicastServer';
+import { Future } from '@pedromsilva/data-future';
+import { IMediaRepository } from './MediaRepositories/MediaRepository';
+import { CacheOptions } from './MediaScrapers/ScraperCache';
+import { SharedLogger, Logger } from 'clui-logger';
+import { MediaRecordFilter, TvMediaFilter, MediaSetFilter } from './MediaRepositories/ScanConditions';
+import { ScrapersManager } from './MediaScrapers/ScrapersManager';
+import { collect, groupingBy, first, mapping, distinct, filtering } from 'data-collectors';
+import { AsyncStream } from 'data-async-iterators';
+import { SemaphorePool } from 'data-semaphore';
+import { Knex } from 'knex';
+
+export interface MediaSyncOptions {
+    repositories : string[];
+    kinds : MediaKind[];
+    cleanMissing : boolean;
+    refetchExisting : boolean;
+    refetchIncomplete : boolean;
+    updateMoved : boolean;
+    dryRun : boolean;
+    cache : CacheOptions;
+    autoFinishTask : boolean;
+    repairMode : MediaSyncRepairMode;
+    localArtworkPreservation : ArtworkPreservationMode;
+    incomingArtworkAcceptance : ArtworkAcceptanceMode;
+    refreshRecords: {kind: MediaKind, id: string}[];
+}
+
+export class MediaSync {
+    media : MediaManager;
+
+    database : Database;
+
+    repositories : RepositoriesManager;
+
+    scrapers : ScrapersManager;
+
+    logger : Logger;
+
+    /** Prevents multiple movies/tv shows with the same person that might be updating their cast concurrently to change the same person at the same time */
+    protected castPersonLock : SemaphorePool<string> = new SemaphorePool( 1, true );
+
+    constructor ( media : MediaManager, db : Database, repositories : RepositoriesManager, scrapers : ScrapersManager, logger : SharedLogger ) {
+        this.media = media;
+        this.database = db;
+        this.repositories = repositories;
+        this.scrapers = scrapers;
+        this.logger = logger.service( 'media/sync' );
+    }
+
+    async runRecordForeigns ( table : AbstractMediaTable<any>, media : MediaRecord, snapshot : MediaSyncSnapshot ) {
+        for ( let property of Object.keys( table.foreignMediaKeys ) ) {
+            if ( media[ property ] ) {
+                const kind = table.foreignMediaKeys[ property ];
+
+                media[ property ] = await snapshot.association.get( kind ).get( media[ property ] ).promise;
+            }
+        }
+    }
+
+    /**
+     * @param task
+     * @param media
+     * @param snapshot
+     */
+    async runRecord ( context: MediaSyncContext, media : MediaRecord ) {
+        const { task, snapshot, repair, cache } = context;
+
+        // !! IMPORTANT !! This function must always, at some point, call snapshot.scanBarrier.ready();
+        snapshot.scanBarrier.increase();
+
+        const table = this.media.getTable( media.kind );
+
+        // When the touched RecordsSet contains an item, we don't need to update it on the database
+        // Instead, we just set the association and check the touched, so that the item is not wrongly removed
+        if ( snapshot.recordsToIgnore.get( media.kind ).has( media.internalId ) ) {
+            // The media object is the one generated from the database, but it has the id removed and was funneled through the repository
+            // As such, to obtain it's id we need to access the object stored in the `ignore` RecordsMap
+            const match = snapshot.recordsToIgnore.get( media.kind ).get( media.internalId );
+
+            snapshot.association.get( media.kind ).set( media.internalId, Future.resolve( match.id ) );
+
+            snapshot.touched.get( media.kind ).add( match.id );
+
+            snapshot.scanBarrier.ready();
+
+            return;
+        }
+
+        const future = new Future<string>();
+
+        // When creating a new media record, for instance, a new Tv Show, we store it on the association map.
+        // So if after that we create a new media record for, say, a season of that same Tv show, we can know it's id
+        // Since the insertion of records into the database is done concurrently, we might try to insert both the Tv show
+        // and the season at the same time. But doing that would result in an error, since we don't have the Tv show id yet
+        // That's why we store the promise even before inserting the record, so any future media that needs it, can just wait for it
+        snapshot.association.get( media.kind ).set( media.internalId, future );
+
+        // WARNING MUST BE BEFORE ANY AWAIT
+        snapshot.touched.get( media.kind ).add( media.internalId );
+
+        let match = await table.findOne( q => q.where( 'internalId', media.internalId ).where( 'repository', media.repository ) );
+
+        if ( match ) {
+            snapshot.scanBarrier.ready();
+
+            future.resolve( match.id );
+
+            await this.runRecordForeigns( table, media, snapshot );
+
+            await this.updateRecord( context, match, media, true );
+        } else {
+            const existingMatch = snapshot.getAnyExternal( media.external );
+
+            if ( existingMatch != null && snapshot.options.updateMoved ) {
+                snapshot.duplicated.push( media );
+
+                snapshot.scanBarrier.ready();
+            } else {
+                snapshot.scanBarrier.ready();
+
+                await this.runRecordForeigns( table, media, snapshot );
+
+                match = await this.createRecord( context, media );
+
+                future.resolve( match.id );
+            }
+        }
+    }
+
+    async runDuplicate ( context: MediaSyncContext, media : MediaRecord ) {
+        const { task, snapshot, repair } = context;
+
+        const table = this.media.getTable( media.kind );
+
+        await this.runRecordForeigns( table, media, snapshot );
+
+        media = await this.createRecord( context, media );
+
+        snapshot.association.get( media.kind ).get( media.internalId ).resolve( media.id );
+    }
+
+    async createRecord ( context: MediaSyncContext, media : MediaRecord ) : Promise<MediaRecord> {
+        const { task, snapshot, repair } = context;
+
+        // Create
+        if ( !snapshot.options.dryRun ) {
+            const table = this.media.getTable( media.kind );
+
+            const now = new Date();
+
+            media = await table.create( {
+                ...table.baseline,
+                ...media as any,
+                createdAt: now,
+                updatedAt: now
+            } );
+
+            await repair.onCreate( media );
+        } else {
+            media.id = media.internalId;
+        }
+
+        task.reportCreate( media, context.repository );
+
+        await this.runCast( context, media );
+
+        return media;
+    }
+
+    async updateRecord ( context: MediaSyncContext, oldRecord : MediaRecord, newRecord : MediaRecord, reportChanges : boolean = true ) {
+        const { task, snapshot, repair } = context;
+
+        const table = this.media.getTable( newRecord.kind );
+
+        newRecord = { ...newRecord };
+
+        for ( let property of Object.keys( table.foreignMediaKeys ) ) {
+            delete newRecord[ property ];
+        }
+
+        for ( let key of Object.keys( table.baseline ) ) {
+            delete newRecord[ key ];
+        }
+
+        newRecord = await this.applyArtworkPolicies( context, oldRecord, newRecord );
+
+        const changed = table.isChanged( oldRecord, newRecord );
+
+        if ( changed && !snapshot.options.dryRun ) {
+            await table.updateIfChanged( oldRecord, newRecord, { updatedAt: new Date() } );
+
+            newRecord.id = oldRecord.id;
+
+            await repair.onUpdate( oldRecord );
+        }
+
+        if ( changed && reportChanges ) {
+            const changes = table.getLocalChanges( oldRecord, newRecord );
+
+            task.reportUpdate( oldRecord, newRecord, changes );
+        }
+
+        await this.runCast( context, newRecord );
+    }
+
+    async moveRecord ( context: MediaSyncContext, oldRecord : MediaRecord, newRecord : MediaRecord ) {
+        await this.updateRecord( context, oldRecord, newRecord, false );
+
+        context.task.reportMove( oldRecord, newRecord );
+    }
+
+    async deleteRecord ( context: MediaSyncContext, record : MediaRecord ) {
+        const { task, snapshot, repair } = context;
+
+        if ( !snapshot.options.dryRun ) {
+            const table = this.media.getTable( record.kind );
+
+            await repair.onRemove( record );
+
+            await table.delete( record.id );
+        }
+
+        task.reportRemove( record );
+    }
+
+    async runCast<R extends MediaRecord> ( context: MediaSyncContext, media : R ) {
+        const { task, cache } = context;
+
+        const dryRun = context.snapshot.options.dryRun;
+
+        let existingPeopleCount = 0;
+
+        let createdPeopleCount = 0;
+
+        const peopleTable = this.database.tables.people;
+
+        const table = this.media.getTable( media.kind );
+
+        if ( !media.scraper ) {
+            task.reportError( media.kind, `Has no scraper defined. Could not get cast.`, media );
+
+            return;
+        }
+
+        if ( !this.scrapers.hasKeyed( media.scraper ) ) {
+            task.reportError( media.kind, `Could not find scraper "${ media.scraper }". Could not get cast.`, media );
+
+            return;
+        }
+
+        // We get the scraper media record associated with our local `media` record (using the external object)
+        // We do this so we can then get the record's internal scraper id to get the cast
+        // NOTE: We cannot use the `media.internalId` value, because that is the repository's internal ID, not the scraper.
+        const scraperMedia = await this.scrapers.getMediaExternal( media.scraper, media.kind, media.external, {}, cache );
+
+        if ( !scraperMedia ) {
+            task.reportError( media.kind, `No external media found for ${ JSON.stringify( media.external ) }. Could not get cast.`, media );
+
+            return;
+        }
+
+        // A list of RoleRecord from the scraper
+        const newRoles : RoleRecord[] = await this.scrapers.getMediaCast( media.scraper, media.kind, scraperMedia.id, {}, cache );
+
+        // A map associating the internal id (meaning, the id from the scraper)
+        // and the existing person record in the local database
+        // The role that associates the person and the media is accessible
+        // via the `.cast` property on each PersonRecord
+        const existingRoles : Map<string, PersonRecord> = collect(
+            await table.relations.cast.load( media ),
+            filtering( role => role.cast.scraper == media.scraper,
+                groupingBy( role => role.cast.internalId, first() ) )
+        );
+
+        // This will contain the internalIds of the new roles that don't
+        // have anyone on the database associated with them for this media record
+        const newPeopleRolesId = newRoles.map( role => role.internalId ).filter( id => id && !existingRoles.has( id ) );
+
+        // And we will search OTHER media records for the same person and see what we find
+        const newPeopleRoles : MediaCastRecord[] = collect( 
+            await this.database.tables.mediaCast.find( q => q.whereIn( 'internalId', newPeopleRolesId ).where( 'scraper', media.scraper ) ), 
+            // TODO SQL personId != null needed?
+            filtering( p => p.personId != null && p.scraper == media.scraper, distinct( p => p.internalId ) )
+        );
+
+        // Load the people related to those records
+        await this.database.tables.mediaCast.relations.person.applyAll( newPeopleRoles );
+
+        const newPeople = collect(
+            newPeopleRoles,
+            filtering( role => role.person != null, groupingBy( role => role.internalId, mapping( person => ( {
+                ...person.person,
+                cast: person
+            } ), first<PersonRecord>() ) ) )
+        );
+
+        // We will iterate over the new roles we found to check if they are already present
+        // on the database or if they are new.
+        // When we find one that is already in  the database, we remove it so that in the end
+        // we can check which ones are stale (exist in the local database but not in scraper anymore)
+        await new AsyncStream( newRoles ).parallel( async role => {
+            await this.castPersonLock.acquire( role.internalId );
+
+            try {
+                let person : PersonRecord = null;
+
+                const matchRole = existingRoles.get( role.internalId );
+
+                if ( matchRole != null ) {
+                    existingRoles.delete( role.internalId );
+
+                    person = matchRole;
+                }
+
+                // Just because there was no match found for this person on the database
+                // as being part of the cast, the person's record might already exist
+                // (associated to other media records) and as such we should reuse it
+                if ( person == null ) {
+                    person = newPeople.get( role.internalId );
+                }
+
+                if ( person != null ) {
+                    if ( !dryRun ) {
+                        person = await peopleTable.updateIfChanged( person, {
+                            name: role.name,
+                            biography: role.biography || person.biography,
+                            birthday: role.birthday || person.birthday,
+                            deathday: role.deathday || person.deathday,
+                            naturalFrom: role.naturalFrom || person.naturalFrom,
+                            art: role.art || person.art
+                        }, null );
+                    }
+
+                    existingPeopleCount++;
+                } else {
+                    person = {
+                        art: role.art,
+                        biography: role.biography,
+                        birthday: role.birthday,
+                        deathday: role.deathday,
+                        name: role.name,
+                        naturalFrom: role.naturalFrom
+                    };
+
+                    if ( !dryRun ) {
+                        person = await peopleTable.create( person );
+                    }
+
+                    createdPeopleCount++;
+                }
+
+                const cast : Partial<MediaCastRecord> = {
+                    internalId: role.internalId,
+                    external: {},
+                    mediaId: media.id,
+                    mediaKind: media.kind,
+                    order: role.order,
+                    appearences: role.appearances,
+                    role: role.role,
+                    scraper: media.scraper,
+                    personId: person.id,
+                };
+
+                if ( !dryRun ) {
+                    if ( matchRole != null ) {
+                        await this.database.tables.mediaCast.updateIfChanged( matchRole.cast, cast, {
+                            updatedAt: new Date()
+                        } );
+                    } else {
+                        await this.database.tables.mediaCast.create( {
+                            ...cast as any,
+                            updatedAt: new Date(),
+                            createdAt: new Date(),
+                        } );
+                    }
+                }
+            } finally {
+                this.castPersonLock.release( role.internalId );
+            }
+        }, 100 ).last();
+
+        // When updating the roles in the loop above, we remove from the `existingRoles` map
+        // all roles that already exist in the database. As such, whatever is left is stale data that
+        // has been removed from the remote database and as such we should sync that up
+        // by removing them in our database as well
+        const toBeRemovedIds = Array.from( existingRoles.values() ).map( person => person.cast.id );
+
+        // NOTE: There may also exist some roles associated with this media record, but from a different scraper
+        // (might happen after an existing repository changes scrapers, for example). In such cases, these casts
+        // will not be included in the existingRoles, but we also want them to be removed, so we add them here
+        // toBeRemovedIds.
+        toBeRemovedIds.push( ...collect(
+            await table.relations.cast.load( media ),
+            filtering( person => person.cast.scraper != media.scraper, mapping( person => person.cast.id ) )
+        ) );
+
+        const deletedCastCount = await this.database.tables.mediaCast.deleteKeys( toBeRemovedIds );
+
+        return { createdPeopleCount, existingPeopleCount, deletedCastCount };
+    }
+
+    /**
+     * Applies the settings given by the user regarding local artwork
+     * preservation and incoming artwork acceptance for the new record.
+     *
+     * @param context The Media Sync Context object
+     * @param oldRecord The local record that already exists in the Database
+     * @param newRecord The incoming record recently scraped
+     * @returns A shallow clone of newRecord with the artwork replaced appropriately
+     */
+    async applyArtworkPolicies ( context : MediaSyncContext, oldRecord : MediaRecord, newRecord : MediaRecord ) : Promise<MediaRecord> {
+        const preservationMode = context.snapshot.options.localArtworkPreservation;
+        const acceptanceMode = context.snapshot.options.incomingArtworkAcceptance;
+
+        const artKey = 'art' as const;
+
+        const localArt = oldRecord[ artKey ];
+        const incomingArt = newRecord[ artKey ];
+
+        // Create a shallow clone of the newRecord
+        const finalRecord = {
+            art: {},
+            ...newRecord
+        };
+
+        if ( preservationMode == ArtworkPreservationMode.Keep ) {
+            if ( artKey in oldRecord ) {
+                finalRecord[ artKey ] = oldRecord[ artKey ];
+            } else {
+                delete finalRecord[ artKey ];
+            }
+        } else {
+            // If the preservation mode is not Keep, then it is one of the Discard modes
+
+            // Create a distinct set with all the artwork keys from both the old
+            // record and the new one
+            const keys = new Set( [
+                ...Object.keys( localArt || {} ),
+                ...Object.keys( incomingArt || {} )
+            ] );
+
+            for ( const subKey of keys ) {
+                // Default is to preserve, here we check if it is discard
+                let preserveLocal = true;
+                // Always convert undefineds to nulls
+                const oldValue = localArt[ subKey ] ?? null;
+
+                // Artwork keys that are not strings or null, are always preserved
+                if ( oldValue == null || typeof oldValue === 'string' ) {
+                    if ( preservationMode === ArtworkPreservationMode.DiscardIfEmpty ) {
+                        // Discard (not preserve) if empty (null)
+                        if ( oldValue == null ) {
+                            preserveLocal = false;
+                        }
+                    } else if ( preservationMode === ArtworkPreservationMode.DiscardIfInvalid ) {
+                        // Discard (not preserve) if empty (null) or invalid
+                        if ( oldValue == null || !await isArtworkValid( oldValue ) ) {
+                            preserveLocal = false;
+                        }
+                    }
+                }
+
+
+                // Default is to reject, here we check if it is to accept
+                let acceptIncoming = false;
+                // Always convert undefineds to nulls
+                const newValue = incomingArt[ subKey ] ?? null;
+
+                // Only accept values that are null or string
+                if ( newValue == null || typeof newValue === 'string' ) {
+                    if ( acceptanceMode === ArtworkAcceptanceMode.Always ) {
+                        acceptIncoming = true;
+                    } else if ( acceptanceMode === ArtworkAcceptanceMode.WhenNotEmpty ) {
+                        if ( newValue != null ) {
+                            acceptIncoming = true;
+                        }
+                    } else if ( acceptanceMode === ArtworkAcceptanceMode.WhenNotInvalid ) {
+                        if ( newValue != null && await isArtworkValid( newValue ) ) {
+                            acceptIncoming = true;
+                        }
+                    }
+                }
+
+                // Apply the decision table
+                //   -  preserve &&  accept = oldValue
+                //   -  preserve && !accept = oldValue
+                //   - !preserve && !accept = null
+                //   - !preserve &&  accept = newValue
+                if ( preserveLocal ) {
+                    finalRecord[ artKey ][ subKey ] = oldValue;
+                } else if ( acceptIncoming ) {
+                    finalRecord[ artKey ][ subKey ] = newValue;
+                } else {
+                    finalRecord[ artKey ][ subKey ] = null;
+                }
+            }
+        }
+
+        return finalRecord;
+    }
+
+    async findRepositoryRecordsMap ( repository : IMediaRepository ) : Promise<RecordsMap<MediaRecord>> {
+        const recordsSet = createRecordsMap<MediaRecord>();
+
+        for ( let [ kind, set ] of recordsSet ) {
+            const table = this.media.getTable( kind );
+
+            if ( table ) {
+                const allRecords = table.findStream( query => query.where( { repository: repository.name } ) );
+                
+                for await ( let record of allRecords ) {
+                    set.set( record.internalId, record );
+                }
+            }
+        }
+
+        return recordsSet;
+    }
+
+    async findIncompleteRecords ( repository : IMediaRepository ) : Promise<MediaRecordFilter[]> {
+        const episodes = await this.database.tables.episodes.findStream( query => query.where( { repository: repository.name } ) )
+            .filter( ep => ep.art.thumbnail == null || ep.plot == null || !ep.external )
+            .toArray();
+
+        const seasons = await this.database.tables.seasons.findStream( query => query.where( { repository: repository.name } ) )
+            .filter( se => se.art.poster == null )
+            .toArray();
+
+        return [ await MediaSetFilter.list( [...episodes, ...seasons], this.media ) ];
+    }
+
+    async run ( task : MediaSyncTask = null, options : Partial<MediaSyncOptions> = {} ) : Promise<void> {
+        task = task || new MediaSyncTask();
+
+        task.setStateStart();
+
+        options = { ...options };
+
+        if ( !( 'repositories' in options ) ) options.repositories = Array.from( this.repositories.keys() );
+
+        if ( !( 'kinds' in options ) ) options.kinds = AllMediaKinds;
+
+        task.addTotal( options.cleanMissing ? 2 : 1 );
+
+        const repair = new MediaPostSyncRepair( this.database, options.repairMode ?? MediaSyncRepairMode.OnlyChanged );
+
+        // Media Record Conditions that are shared by all the repositories
+        let globalConditions: MediaRecordFilter[] = [];
+
+        if ( options.refreshRecords != null ) {
+            // Convert the array of objects {kind, id} into the array of tuples [kind, id]
+            const refs = options.refreshRecords.map( ( { kind, id } ) => [ kind, id ] as const );
+
+            // Convert the array of tuples into an array of MediaRecords, by fetching them from the database
+            const records = await this.media.getAll( refs );
+
+            // Finally create a MediaRecordFilter from the list of records
+            globalConditions.push( await MediaSetFilter.list( records, this.media ) );
+        }
+
+        for ( let repositoryName of options.repositories ) {
+            const repository = this.repositories.get( repositoryName );
+
+            let updating : Promise<void>[] = [];
+
+            if ( repository.indexable ) {
+                const snapshot = await MediaSyncSnapshot.from( this.media, options, repository.name );
+
+                const context: MediaSyncContext = {
+                    repository, task, snapshot, repair, cache: options.cache || {}
+                };
+
+                // Allows setting up special conditions for refreshing particular media records
+                const conditions : MediaRecordFilter[] = [];
+
+                if ( options.refetchIncomplete ) {
+                    conditions.push( ...await this.findIncompleteRecords( repository ) );
+                }
+
+                if ( globalConditions.length > 0 ) {
+                    conditions.push( ...globalConditions );
+                }
+
+                snapshot.scanBarrier.freeze();
+
+                task.reportsLogger = this.logger.service( repository.name )
+
+                const recordsStream = repository.scan( options.kinds, snapshot, conditions, options.cache || {}, task );
+
+                for await ( let media of AsyncStream.from( recordsStream ).observe( { onError: err => this.logger.error( err + '\n' + err.stack ) } ).dropErrors() ) {
+                    task.addTotal( 1 );
+
+                    media = { ...media };
+
+                    media.internalId = media.id;
+                    delete media.id;
+
+                    media.repository = repositoryName;
+
+                    updating.push(
+                        task.do(
+                            this.runRecord( context, media ),
+                        1 )
+                    );
+                }
+
+                snapshot.scanBarrier.unfreeze();
+
+                await snapshot.scanBarrier.block();
+
+                if ( options.cleanMissing || options.updateMoved ) {
+                    const deleting : Promise<void>[] = [];
+                    const moving : Promise<void>[] = [];
+
+                    // Mark any media mean to be ignored as touched
+                    if ( repository.ignoreUnreachableMedia ) {
+                        for ( let [ record, touched ] of snapshot.recordsIter() ) {
+                            if ( touched ) continue;
+
+                            if ( !await repository.isMediaReachable( record ) ) {
+                                // Mark this media as touched
+                                snapshot.touched.get( record.kind ).add( record.id );
+                            }
+                        }
+
+                        // If an episode or season were touched, make sure their parent entities
+                        // (season and show, respectively) are also marked as touched so they are
+                        // not removed
+                        for ( let [ record, touched ] of snapshot.recordsIter( [ MediaKind.TvEpisode, MediaKind.TvSeason ] ) ) {
+                            if ( !touched ) continue;
+
+                            if ( isTvEpisodeRecord( record ) ) {
+                                snapshot.touched.get( MediaKind.TvSeason ).add( record.tvSeasonId );
+                            }
+
+                            if ( isTvSeasonRecord( record ) ) {
+                                snapshot.touched.get( MediaKind.TvShow ).add( record.tvShowId );
+                            }
+                        }
+                    }
+
+                    // We must iterate over the records loaded into memory before the sync started
+                    // because we're not awaiting for all records to be stored inside, since
+                    // we need to check if they are to be removed first (to allow updateMoved)
+                    for ( let [ record, touched ] of snapshot.recordsIter() ) {
+                        if ( touched ) continue;
+
+                        task.addTotal( 1 );
+
+                        const duplicate = snapshot.popDuplicated( record );
+
+                        if ( options.updateMoved && duplicate != null ) {
+                            snapshot.association.get( record.kind ).get( duplicate.internalId ).resolve( record.id );
+
+                            moving.push( task.do( this.moveRecord( context, record, duplicate ), 1 ) );
+                        } else if ( options.cleanMissing ) {
+                            deleting.push( task.do( this.deleteRecord( context, record ), 1 ) );
+                        }
+                    }
+
+                    for ( let record of snapshot.duplicated ) {
+                        updating.push(
+                            task.do(
+                                this.runDuplicate( context, record ),
+                            1 )
+                        );
+                    }
+
+                    await task.do( Promise.all( updating ), 1 );
+
+                    await task.do( Promise.all( deleting ), 1 );
+
+                    await task.do( Promise.all( moving ), 1 );
+                }
+            }
+        }
+
+        if ( options.autoFinishTask ?? true ) {
+            task.setStateFinish();
+        }
+    }
+}
+
+export interface MediaSyncContext {
+    repository: IMediaRepository;
+    task: MediaSyncTask;
+    snapshot: MediaSyncSnapshot;
+    cache: CacheOptions;
+    repair: MediaPostSyncRepair;
+}
+
+export class MediaSyncSnapshot {
+    public repository : string;
+
+    public options : Partial<MediaSyncOptions>;
+
+    public scanBarrier : Barrier;
+
+    public records : RecordsMap<MediaRecord>;
+
+    /**
+     *
+     */
+    public association : RecordsMap<Future<string>>;
+
+    /**
+     * A set of all records that were found during the synchronization process (indexed by the tuple (MediaKing, Id))
+     */
+    public touched : RecordsSet;
+
+    /**
+     * When the `options.refetchExisting` option is set to false, media records that are already on the database are not scraped
+     * But for that it is necessary to know which records exist in the database
+     * So instead of querying the database each time for each record found, we'll just store all of them in this Records Map
+     * When the `options.refetchExisting``is true, we just provide an empty Record Map, so that all records are refetched
+     */
+    public recordsToIgnore : RecordsMap<MediaRecord>;
+
+    /**
+     * When a new media record is found that represents the same media (same external keys) as some other
+     * media record already stored in the database, the new record is not saved immediately.
+     * Instead, it is temporarily saved in this array. Then, if before the sync process ends, a matching
+     * media record (same external keys) is found to have been deleted, instead of removing that record from
+     * the database, and creating a new one, a replacement happens.
+     *
+     * A replacement refers to the act of keeping the unique ID that identifies that media record, as well as
+     * any relations it might have, while updating other info (such as the sources of the media record) with
+     * the data from the new media record.
+     *
+     * Obviously, any new duplicated media records that don't have any matching deleted records, are inserted
+     * as regular new media records into the database.
+     */
+    public duplicated : MediaRecord[];
+
+    /**
+     * This variable will hold all media records stored in the database, indexed by their external keys.
+     */
+    public externals : Map<string, Map<string, MediaRecord[]>> = new Map();
+
+    public constructor ( options : Partial<MediaSyncOptions>, repository : string ) {
+        this.options = options;
+        this.repository = repository;
+    }
+
+    protected static async createRecordsMap ( media : MediaManager, repository : string ) {
+        const recordsSet = createRecordsMap<MediaRecord>();
+
+        for ( let [ kind, set ] of recordsSet ) {
+            const table = media.getTable( kind );
+
+            if ( table ) {
+                const allRecords = table.findStream( query => query.where( { repository: repository } ) );
+
+                for await ( let record of allRecords ) {
+                    set.set( record.internalId, record );
+                }
+            }
+        }
+
+        return recordsSet;
+    }
+
+
+    public addExternal ( type : string, id : string, media : MediaRecord ) {
+        let dictionary = this.externals.get( type );
+
+        if ( dictionary == null ) {
+            dictionary = new Map();
+
+            this.externals.set( type, dictionary );
+        }
+
+        const array = dictionary.get( id );
+
+        if ( array == null ) {
+            dictionary.set( id, [ media ] );
+        } else {
+            array.push( media );
+        }
+    }
+
+    public hasExternal ( type : string, id : string ) : boolean {
+        const dictionary = this.externals.get( type );
+
+        if ( dictionary == null ) {
+            return false;
+        }
+
+        const array = dictionary.get( id );
+
+        return array != null && array.length > 0;
+    }
+
+    public getExternal ( type : string, id : string ) : MediaRecord[] {
+        const dictionary = this.externals.get( type );
+
+        if ( dictionary == null ) {
+            return null;
+        }
+
+        return dictionary.get( id );
+    }
+
+    public addAllExternal ( external : any, record : MediaRecord ) {
+        for ( let key of Object.keys( external || {} ) ) {
+            if ( external[ key ] ) {
+                this.addExternal( key, external[ key ], record );
+            }
+        }
+    }
+
+    public getAnyExternal ( external : any ) : MediaRecord {
+        for ( let key of Object.keys( external || {} ) ) {
+            const records = this.getExternal( key, external[ key ] );
+
+            if ( records && records.length > 0 ) {
+                return records[ 0 ];
+            }
+        }
+    }
+
+    public deleteExternalRecord ( record : MediaRecord ) {
+        for ( let key of Object.keys( record.external || {} ) ) {
+            if ( record[ key ] != null ) {
+                const dictionary = this.externals.get( key );
+
+                if ( dictionary != null ) {
+                    let matched = dictionary.get( record.external[ key ] );
+
+                    if ( matched != null ) {
+                        if ( matched.length == 1 && matched[ 0 ].id == record.id ) {
+                            dictionary.delete( record.external[ key ] );
+                        } else if ( matched.length > 1 ) {
+                            matched = matched.filter( r => r.id != record.id );
+
+                            if ( matched.length == 0 ) {
+                                dictionary.delete( record.external[ key ] );
+                            } else {
+                                dictionary.set( record.external[ key ], matched );
+                            }
+                        }
+                    }
+                }
+            }
+        }
+    }
+
+    public popDuplicated ( record : MediaRecord ) : MediaRecord {
+        const ext = record.external || {};
+
+        const extKeys = Object.keys( ext ).filter( key => ext[ key ] != null );
+
+        let index = this.duplicated.findIndex( dup => dup.kind == record.kind && extKeys.some( key => ext[ key ] == dup.external[ key ] ) );
+
+        if ( index >= 0 ) {
+            return this.duplicated.splice( index, 1 )[ 0 ];
+        }
+
+        return null;
+    }
+
+    public * recordsIter ( kinds : MediaKind[] = null ) : IterableIterator<[MediaRecord, boolean]> {
+        if ( kinds === null ) {
+            kinds = Array.from( this.records.keys() );
+        }
+
+        for ( let kind of kinds ) {
+            if ( !this.records.has( kind ) ) continue;
+
+            for ( let record of this.records.get( kind ).values() ) {
+                yield [ record, this.touched.get( kind ).has( record.id ) ];
+            }
+        }
+    }
+
+    public static async from ( media : MediaManager, options : Partial<MediaSyncOptions>, repository : string ) : Promise<MediaSyncSnapshot> {
+        const snapshot = new MediaSyncSnapshot( options, repository );
+
+        snapshot.scanBarrier = new Barrier();
+
+        snapshot.records = await MediaSyncSnapshot.createRecordsMap( media, repository );
+
+        snapshot.recordsToIgnore = options.refetchExisting
+            ? createRecordsMap()
+            : snapshot.records;
+
+        snapshot.association = createRecordsMap<Future<string>>();
+
+        snapshot.touched = createRecordsSet();
+
+        snapshot.duplicated = [];
+
+        for ( let map of snapshot.records.values() ) {
+            for ( let record of map.values() ) {
+                snapshot.addAllExternal( record.external, record );
+            }
+        }
+
+        return snapshot;
+    }
+}
+
+export class Barrier {
+    protected _readyCount : number = 0;
+
+    protected _totalCount : number = 0;
+
+    protected future : Future<void> = new Future();
+
+    public froozen : boolean = false;
+
+    public get readyCount () {
+        return this._readyCount;
+    }
+
+    public get totalCount () {
+        return this._totalCount;
+    }
+
+    protected flush () {
+        if ( !this.froozen && this._totalCount <= this._readyCount ) {
+            this.future.resolve();
+        }
+    }
+
+    public block () {
+        return this.future.promise;
+    }
+
+    public ready () {
+        this._readyCount++;
+
+        this.flush();
+    }
+
+    public increase () {
+        this._totalCount++;
+
+        this.flush();
+    }
+
+    public freeze () {
+        this.froozen = true;
+    }
+
+    public unfreeze () {
+        this.froozen = false;
+
+        this.flush();
+    }
+}
+
+export class MediaSyncTask extends BackgroundTask {
+    reports : MediaSyncReportConfigurable[] = [];
+
+    statusMessage : string;
+
+    reportsLogger : Logger;
+
+    public recordToString ( record : MediaRecord ) : string {
+        if ( record == null ) {
+            return '<none>';
+        }
+
+        if ( isTvEpisodeRecord( record ) ) {
+            return record.title + ' ' + ( record as PlayableMediaRecord ).sources[ 0 ].id;
+        } else if ( isMovieRecord( record ) ) {
+            return `${ record.title } (${ record.year }) ${ record.sources[ 0 ].id }`;
+        } else {
+            return record.title;
+        }
+    }
+
+    reportError ( kind : MediaKind, label : string, media : MediaRecord = null, file : string = null ) {
+        this.reports.push( { type: 'error', kind, label, media, file, new: true } );
+
+        if ( this.reportsLogger != null ) {
+            this.reportsLogger.error( `[${ kind } ${this.recordToString( media )}] ${ label }` );
+        }
+    }
+
+    reportCreate ( record : MediaRecord, repository: IMediaRepository ) {
+        const userConfig: MediaSyncConfiguration = {
+            repository: repository.name,
+            // TODO
+            key: null,
+        };
+
+        this.reports.push( { type: 'create', record, userConfig } );
+
+        if ( this.reportsLogger != null ) {
+            this.reportsLogger.info( 'CREATE ' + this.recordToString( record ) );
+        }
+    }
+
+    reportUpdate ( oldRecord : MediaRecord, newRecord : MediaRecord, changes : any ) {
+        this.reports.push( { type: 'update', oldRecord, newRecord, changes } );
+
+        if ( this.reportsLogger != null ) {
+            // this.reportsLogger.info( 'UPDATE ' + oldRecord.id + ' ' + this.recordToString( newRecord ) + ' ' + JSON.stringify( changes ) );
+        }
+    }
+
+    reportMove ( oldRecord : MediaRecord, newRecord : MediaRecord ) {
+        this.reports.push( { type: 'move', oldRecord, newRecord } );
+
+        if ( this.reportsLogger != null ) {
+            this.reportsLogger.info( 'MOVE ' + oldRecord.id + ' ' + this.recordToString( oldRecord ) + ' ' + newRecord.id + ' ' + this.recordToString( newRecord ) );
+        }
+    }
+
+    reportRemove ( record : MediaRecord ) {
+        this.reports.push( { type: 'remove', record } );
+
+        if ( this.reportsLogger != null ) {
+            this.reportsLogger.info( 'DELETE ' + record.id + ' ' + this.recordToString( record ) );
+        }
+    }
+
+    toJSON ( filter ?: { reportsIndex?: number } ) {
+        let reports = this.reports;
+
+        if ( filter?.reportsIndex != null ) {
+            if ( +filter.reportsIndex < reports.length ) {
+                reports = reports.slice( +filter.reportsIndex );
+            } else {
+                reports = [];
+            }
+        }
+
+        return { ...super.toJSON( filter ), statusMessage: this.statusMessage, reports: reports };
+    }
+}
+
+export enum ArtworkPreservationMode {
+    // Always discard the artwork
+    Discard = 0,
+    // Discard the artwork only if it is empty
+    DiscardIfEmpty = 1,
+    // Update the existing artwork only if it is either missing or is invalid
+    // (the file is corrupted, for example)
+    DiscardIfInvalid = 2,
+    // Do not touch the artwork fields
+    Keep = 3,
+}
+
+export enum ArtworkAcceptanceMode {
+    // Always accept the artwork
+    Always = 0,
+    // Only accept the artwork if it is not empty
+    WhenNotEmpty = 1,
+    // Only accept the artwork if it is not empty or invalid
+    WhenNotInvalid = 2,
+    // Always reject the artwork
+    Never = 3,
+}
+
+export type MediaSyncConfiguration = {
+    repository: string;
+    key: unknown;
+    data?: unknown;
+}
+
+export type MediaSyncReport =
+      { type: 'error', kind : MediaKind, label : string, file ?: string, media ?: MediaRecord, new : boolean }
+    | { type: 'create', record : MediaRecord }
+    | { type: 'update', oldRecord : MediaRecord, newRecord : MediaRecord, changes : any }
+    | { type: 'move', oldRecord : MediaRecord, newRecord : MediaRecord }
+    | { type: 'remove', record : MediaRecord };
+
+export type MediaSyncReportConfigurable = MediaSyncReport & {
+    userConfig?: MediaSyncConfiguration
+};
+
+export enum MediaSyncRepairMode {
+    // Does not run repair after syncing media
+    Disabled = 0,
+    // Run repair only on the rows affected by the changes executed during sync
+    OnlyChanged = 1,
+    // Run full database repair
+    Full = 2,
+}
+
+export class MediaPostSyncRepair {
+    public database : Database;
+
+    public repairMode: MediaSyncRepairMode;
+
+    /// The id of all the shows who were changed (directly, or indirectly, through
+    /// their seasons and episodes) during the sync process
+    public touchedShows: Set<string> = new Set();
+
+    /// The ids of all the movies that were changed during the sync process
+    public touchedMovies: Set<string> = new Set();
+
+    /// The ids of all the custom media that were changed during the sync process
+    public touchedCustom: Set<string> = new Set();
+
+    /// If the collections should be repaired. Usually is only needed when a media record
+    /// is removed
+    public touchedCollections: boolean = false;
+
+    /// A cached map between a season's ID and the show's ID, to avoid redundant calls
+    /// to the database
+    protected tvSeasonShowIds: Map<string, string> = new Map();
+
+    protected tvSeasonShowLock: SemaphorePool<string> = new SemaphorePool( 1, true );
+
+    public constructor ( database: Database, repairMode: MediaSyncRepairMode = MediaSyncRepairMode.OnlyChanged ) {
+        this.database = database;
+        this.repairMode = repairMode;
+    }
+
+    protected async getTvShowIdForTvSeason ( tvSeasonId: string ) {
+        if ( this.tvSeasonShowIds.has( tvSeasonId ) ) {
+            return this.tvSeasonShowIds.get( tvSeasonId );
+        }
+
+        const release = await this.tvSeasonShowLock.acquire( tvSeasonId );
+
+        try {
+            const season = await this.database.tables.seasons.get( tvSeasonId );
+
+            this.tvSeasonShowIds.set( tvSeasonId, season.tvShowId );
+
+            return season.tvShowId;
+        } finally {
+            release();
+        }
+    }
+
+    public async onCreate ( record: MediaRecord ) {
+        if ( isMovieRecord( record ) ) {
+            this.touchedMovies.add( record.id );
+        } else if ( isCustomRecord( record ) ) {
+            this.touchedCustom.add( record.id );
+        } else if ( isTvShowRecord( record ) ) {
+            this.touchedShows.add( record.id );
+        } else if ( isTvSeasonRecord( record ) ) {
+            if ( !this.tvSeasonShowIds.has( record.id ) ) {
+                this.tvSeasonShowIds.set( record.id, record.tvShowId );
+            }
+
+            this.touchedShows.add( record.tvShowId );
+        } else if ( isTvEpisodeRecord( record ) ) {
+            this.touchedShows.add( await this.getTvShowIdForTvSeason( record.tvSeasonId ) );
+        }
+    }
+
+    public onUpdate ( record: MediaRecord ) {
+        return this.onCreate( record );
+    }
+
+    public onRemove ( _record: MediaRecord ) {
+        this.touchedCollections = true;
+    }
+
+    public async run () {
+        if ( this.repairMode === MediaSyncRepairMode.Disabled ) return;
+
+        if ( this.repairMode === MediaSyncRepairMode.Full ) {
+            await this.database.repair();
+        } else if ( this.repairMode === MediaSyncRepairMode.OnlyChanged ) {
+            await this.database.tables.movies.repair( Array.from( this.touchedMovies ) );
+
+            await this.database.tables.shows.repair( Array.from( this.touchedShows ) );
+
+            await this.database.tables.custom.repair( Array.from( this.touchedCustom ) );
+
+            if ( this.touchedCollections ) {
+                this.database.tables.collections.repair();
+
+                this.database.tables.collectionsMedia.repair();
+            }
+
+            await this.database.tables.people.repair();
+
+            await this.database.tables.mediaCast.repair();
+        }
+    }
+}
+
+/**
+ * TODO: Implement actual validation to verify if the artwork is valid: if it is
+ * reachable and the data is not corrupt
+ * @param artwork The address (local file or http) to validate
+ * @returns
+ */
+export async function isArtworkValid ( artwork: string ) {
+    return true;
+}